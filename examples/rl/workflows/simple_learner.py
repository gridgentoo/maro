# Copyright (c) Microsoft Corporation.
# Licensed under the MIT license.

import importlib
import sys
<<<<<<< HEAD
from os import getenv
from os.path import dirname, realpath

from maro.rl.learning import SimpleLearner
=======
import yaml
from os.path import dirname, join, realpath
>>>>>>> fde78955

from maro.rl.learning import simple_learner

workflow_dir = dirname((realpath(__file__)))
if workflow_dir not in sys.path:
    sys.path.insert(0, workflow_dir)

<<<<<<< HEAD
from agent_wrapper import get_agent_wrapper
from general import (
    get_env_wrapper, get_eval_env_wrapper, log_dir, post_collect, post_evaluate, post_update, update_trigger, warmup
)


if __name__ == "__main__":
    num_episodes = getenv("NUMEPISODES")
    if num_episodes is None:
        raise ValueError("Missing envrionment variable: NUMEPISODES")

    num_steps = int(getenv("NUMSTEPS", default=-1))
    SimpleLearner(
        get_env_wrapper(),
        get_agent_wrapper(local_update=True),
        num_episodes,
        num_steps=num_steps,
        eval_env=get_eval_env_wrapper(),
        eval_schedule=int(getenv("EVALSCH")),
        update_trigger=update_trigger,
        warmup=warmup,
=======
with open(join(workflow_dir, "config.yml"), "r") as fp:
    config = yaml.safe_load(fp)

rl_example_dir = dirname(workflow_dir)
if rl_example_dir not in sys.path:
    sys.path.insert(0, rl_example_dir)

log_dir = join(rl_example_dir, "log", config["job"])

module = importlib.import_module(config["scenario"])
get_env_sampler = getattr(module, "get_env_sampler")
policy_func_dict = getattr(module, "policy_func_dict")
post_collect = getattr(module, "post_collect", None)
post_evaluate = getattr(module, "post_evaluate", None)


if __name__ == "__main__":
    simple_learner(
        get_env_sampler,
        num_episodes=config["num_episodes"],
        num_steps=config["num_steps"],
        eval_schedule=config["eval_schedule"],
>>>>>>> fde78955
        post_collect=post_collect,
        post_evaluate=post_evaluate,
        log_dir=log_dir
    )<|MERGE_RESOLUTION|>--- conflicted
+++ resolved
@@ -3,15 +3,8 @@
 
 import importlib
 import sys
-<<<<<<< HEAD
-from os import getenv
-from os.path import dirname, realpath
-
-from maro.rl.learning import SimpleLearner
-=======
 import yaml
 from os.path import dirname, join, realpath
->>>>>>> fde78955
 
 from maro.rl.learning import simple_learner
 
@@ -19,29 +12,6 @@
 if workflow_dir not in sys.path:
     sys.path.insert(0, workflow_dir)
 
-<<<<<<< HEAD
-from agent_wrapper import get_agent_wrapper
-from general import (
-    get_env_wrapper, get_eval_env_wrapper, log_dir, post_collect, post_evaluate, post_update, update_trigger, warmup
-)
-
-
-if __name__ == "__main__":
-    num_episodes = getenv("NUMEPISODES")
-    if num_episodes is None:
-        raise ValueError("Missing envrionment variable: NUMEPISODES")
-
-    num_steps = int(getenv("NUMSTEPS", default=-1))
-    SimpleLearner(
-        get_env_wrapper(),
-        get_agent_wrapper(local_update=True),
-        num_episodes,
-        num_steps=num_steps,
-        eval_env=get_eval_env_wrapper(),
-        eval_schedule=int(getenv("EVALSCH")),
-        update_trigger=update_trigger,
-        warmup=warmup,
-=======
 with open(join(workflow_dir, "config.yml"), "r") as fp:
     config = yaml.safe_load(fp)
 
@@ -64,7 +34,6 @@
         num_episodes=config["num_episodes"],
         num_steps=config["num_steps"],
         eval_schedule=config["eval_schedule"],
->>>>>>> fde78955
         post_collect=post_collect,
         post_evaluate=post_evaluate,
         log_dir=log_dir
