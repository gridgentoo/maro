--- conflicted
+++ resolved
@@ -15,15 +15,9 @@
 sync:
   rollout_group: rollout
   rollout_mode: multi-node # single-process, multi-process, multi-node
-<<<<<<< HEAD
-  num_rollout_workers: 10
-  min_finished_workers: 10
-  max_extra_recv_tries: 0
-=======
   num_rollout_workers: 3
   min_finished_workers: 2
   max_extra_recv_tries: 2
->>>>>>> e56e9b88
   extra_recv_timeout: 100
 async:
   group: async
