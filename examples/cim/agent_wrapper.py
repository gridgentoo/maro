# Copyright (c) Microsoft Corporation.
# Licensed under the MIT license.

import os
import sys

from maro.rl import AgentWrapper, EpsilonGreedyExploration, MultiPhaseLinearExplorationScheduler

cim_path = os.path.dirname(__file__)
sys.path.insert(0, cim_path)
from env_wrapper import env_config
<<<<<<< HEAD
from meta import CIM_AGENT_IDS, CIM_POLICY_NAMES
=======
from meta import CIM_AGENT_IDS, CIM_CREATE_ROLLOUT_POLICY_FUNC
>>>>>>> f964924d


exploration_config = {
    "last_ep": 10,
    "initial_value": 0.4,
    "final_value": 0.0,
    "splits": [(5, 0.32)]
}

def get_agent_wrapper():
    epsilon_greedy = EpsilonGreedyExploration(num_actions=env_config["wrapper"]["num_actions"])
    epsilon_greedy.register_schedule(
        scheduler_cls=MultiPhaseLinearExplorationScheduler,
        param_name="epsilon",
        **exploration_config
    )
    return AgentWrapper(
        {name: func() for name, func in CIM_CREATE_ROLLOUT_POLICY_FUNC.items()},
        {name: name for name in CIM_AGENT_IDS},
        exploration_dict={f"EpsilonGreedy": epsilon_greedy},
        agent2exploration={name: "EpsilonGreedy" for name in CIM_AGENT_IDS}
    )<|MERGE_RESOLUTION|>--- conflicted
+++ resolved
@@ -9,11 +9,7 @@
 cim_path = os.path.dirname(__file__)
 sys.path.insert(0, cim_path)
 from env_wrapper import env_config
-<<<<<<< HEAD
-from meta import CIM_AGENT_IDS, CIM_POLICY_NAMES
-=======
 from meta import CIM_AGENT_IDS, CIM_CREATE_ROLLOUT_POLICY_FUNC
->>>>>>> f964924d
 
 
 exploration_config = {
@@ -23,7 +19,7 @@
     "splits": [(5, 0.32)]
 }
 
-def get_agent_wrapper():
+def get_cim_agent_wrapper():
     epsilon_greedy = EpsilonGreedyExploration(num_actions=env_config["wrapper"]["num_actions"])
     epsilon_greedy.register_schedule(
         scheduler_cls=MultiPhaseLinearExplorationScheduler,
