# Copyright (c) Microsoft Corporation.
# Licensed under the MIT license.

import torch.nn as nn
from torch.optim import RMSprop

from maro.rl import (
<<<<<<< HEAD
    ColumnBasedStore, DQN, DQNConfig, FullyConnectedBlock, LearningModel, LearningModule, SimpleAgentManager,
    OptimizerOptions
=======
    ColumnBasedStore, DQN, DQNHyperParams, EpsilonGreedyExplorer, FullyConnectedBlock, SimpleAgentManager,
    SingleHeadLearningModel
>>>>>>> a304f4cd
)
from maro.utils import set_seeds

from .agent import CIMAgent


def create_dqn_agents(agent_id_list, config):
    num_actions = config.algorithm.num_actions
    set_seeds(config.seed)
    agent_dict = {}
    for agent_id in agent_id_list:
        q_module = LearningModule(
            "q_value",
            [FullyConnectedBlock(
                input_dim=config.algorithm.input_dim,
                output_dim=num_actions,
                activation=nn.LeakyReLU,
                is_head=True,
                **config.algorithm.model
            )],
            optimizer_options=OptimizerOptions(cls=RMSprop, params=config.algorithm.optimizer)
        )

        algorithm = DQN(
            model=LearningModel(q_module),
            config=DQNConfig(
                **config.algorithm.config,
                loss_cls=nn.SmoothL1Loss,
                num_actions=num_actions
            )
        )

        experience_pool = ColumnBasedStore(**config.experience_pool)
        agent_dict[agent_id] = CIMAgent(
            agent_id, algorithm, EpsilonGreedyExplorer(num_actions), experience_pool,
            **config.training_loop_parameters
        )

    return agent_dict


class DQNAgentManager(SimpleAgentManager):
    def train(self, experiences_by_agent, performance=None):
        self._assert_train_mode()

        # store experiences for each agent
        for agent_id, exp in experiences_by_agent.items():
            exp.update({"loss": [1e8] * len(list(exp.values())[0])})
            self.agent_dict[agent_id].store_experiences(exp)

        for agent in self.agent_dict.values():
            agent.train()<|MERGE_RESOLUTION|>--- conflicted
+++ resolved
@@ -5,13 +5,8 @@
 from torch.optim import RMSprop
 
 from maro.rl import (
-<<<<<<< HEAD
-    ColumnBasedStore, DQN, DQNConfig, FullyConnectedBlock, LearningModel, LearningModule, SimpleAgentManager,
-    OptimizerOptions
-=======
-    ColumnBasedStore, DQN, DQNHyperParams, EpsilonGreedyExplorer, FullyConnectedBlock, SimpleAgentManager,
-    SingleHeadLearningModel
->>>>>>> a304f4cd
+    ColumnBasedStore, DQN, DQNConfig, EpsilonGreedyExplorer, FullyConnectedBlock, LearningModel, LearningModule,
+    SimpleAgentManager, OptimizerOptions
 )
 from maro.utils import set_seeds
 
