--- conflicted
+++ resolved
@@ -29,16 +29,10 @@
     if config.experience_shaping.type == "truncated":
         experience_shaper = TruncatedExperienceShaper(**config.experience_shaping.truncated)
     else:
-<<<<<<< HEAD
-        experience_shaper = KStepExperienceShaper(reward_func=lambda mt: 1 - mt["container_shortage"] /
-                                                    mt["order_requirements"],
-                                                  **config.experience_shaping.k_step)
-=======
         experience_shaper = KStepExperienceShaper(
-            reward_func=lambda mt: 1-mt["container_shortage"]/mt["order_requirements"],
+            reward_func=lambda mt: 1 - mt["container_shortage"] / mt["order_requirements"],
             **config.experience_shaping.k_step
         )
->>>>>>> df947460
 
     exploration_config = {"epsilon_range_dict": {"_all_": config.exploration.epsilon_range},
                           "split_point_dict": {"_all_": config.exploration.split_point},
