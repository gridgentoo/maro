--- conflicted
+++ resolved
@@ -1,19 +1,11 @@
 # Copyright (c) Microsoft Corporation.
 # Licensed under the MIT license.
 
-<<<<<<< HEAD
 from maro.rl.agent import DDPG, DQN, AbsAgent, ActorCritic, ActorCriticConfig, DDPGConfig, DQNConfig, PolicyGradient
 from maro.rl.agent_manager import AbsAgentManager
 from maro.rl.distributed import (
     AbsDistLearner, Actor, AgentManagerProxy, InferenceLearner, SimpleDistLearner, concat_experiences_by_agent,
     merge_experiences_with_trajectory_boundaries
-=======
-from maro.rl.actor import AbsActor, SimpleActor
-from maro.rl.agent import DDPG, DQN, AbsAgent, ActorCritic, ActorCriticConfig, DDPGConfig, DQNConfig, PolicyGradient
-from maro.rl.agent_manager import AbsAgentManager
-from maro.rl.dist_topologies import (
-    ActorProxy, ActorWorker, concat_experiences_by_agent, merge_experiences_with_trajectory_boundaries
->>>>>>> 79ce1be1
 )
 from maro.rl.exploration import (
     AbsExplorer, EpsilonGreedyExplorer, GaussianNoiseExplorer, NoiseExplorer, UniformNoiseExplorer
@@ -26,8 +18,7 @@
 
 __all__ = [
     "AbsActor", "SimpleActor",
-    "AbsAgent", "ActorCritic", "ActorCriticConfig", "DDPG", "DDPGConfig", "DQN", "DQNConfig",
-    "PolicyGradient",
+    "AbsAgent", "ActorCritic", "ActorCriticConfig", "DDPG", "DDPGConfig", "DQN", "DQNConfig", "PolicyGradient",
     "AbsAgentManager",
     "ActorProxy", "ActorWorker", "concat_experiences_by_agent", "merge_experiences_with_trajectory_boundaries",
     "AbsExplorer", "EpsilonGreedyExplorer", "GaussianNoiseExplorer", "NoiseExplorer", "UniformNoiseExplorer",
