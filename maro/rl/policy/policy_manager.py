# Copyright (c) Microsoft Corporation.
# Licensed under the MIT license.

import time
from abc import ABC, abstractmethod
from collections import defaultdict
from multiprocessing import Pipe, Process
from os import getcwd
from typing import Callable, Dict

from maro.communication.endpoints import ManagerEndpoint
from maro.rl.experience import ExperienceSet
from maro.rl.policy import AbsCorePolicy
from maro.rl.utils import MsgTag
from maro.utils import Logger

from .trainer import trainer_process


class AbsPolicyManager(ABC):
    """Manage all policies.

    The actual policy instances may reside here or be distributed on a set of processes or remote nodes.

    Args:
        policy_dict (Dict[str, AbsCorePolicy]): A list of policies managed by the manager.
        update_trigger (Dict[str, int]): A dictionary of (policy_name, trigger), where "trigger" indicates the
            required number of new experiences to trigger a call to ``learn`` for each policy. Defaults to None,
            all triggers will be set to 1.
        warmup (Dict[str, int]): A dictionary of (policy_name, warmup_size), where "warmup_size" indicates the
            minimum number of experiences in the experience memory required to trigger a call to ``learn`` for
            each policy. Defaults to None, in which case all warm-up sizes will be set to 1.
        post_update (Callable): Custom function to process whatever information is collected by each
            trainer (local or remote) at the end of ``update`` calls. The function signature should be (trackers,
            ) -> None, where tracker is a list of environment wrappers' ``tracker`` members. Defaults to
            None.
    """
    def __init__(
        self,
        policy_dict: Dict[str, AbsCorePolicy],
        update_trigger: Dict[str, int] = None,
        warmup: Dict[str, int] = None,
        post_update: Callable = None
    ):
        for policy in policy_dict.values():
            if not isinstance(policy, AbsCorePolicy):
                raise ValueError("Only 'AbsCorePolicy' instances can be managed by a policy manager.")

        super().__init__()
        self.policy_dict = policy_dict
        if not update_trigger:
            self.update_trigger = {name: 1 for name in self.policy_dict}
        else:
            self.update_trigger = update_trigger
        if not warmup:
            self.warmup = {name: 1 for name in self.policy_dict}
        else:
            self.warmup = warmup

        self._post_update = post_update

        self._update_history = [set(policy_dict.keys())]
        self.tracker = {}

    @property
    def version(self):
        return len(self._update_history) - 1

    @abstractmethod
    def update(self, exp_by_policy: Dict[str, ExperienceSet]):
        """Logic for handling incoming experiences is implemented here."""
        raise NotImplementedError

    def get_state(self, cur_version: int = None):
        if cur_version is None:
            cur_version = self.version - 1
        updated = set()
        for version in range(cur_version + 1, len(self._update_history)):
            updated |= self._update_history[version]
        return {name: self.policy_dict[name].get_state() for name in updated}


class LocalPolicyManager(AbsPolicyManager):
    """Policy manager that contains the actual policy instances.

    Args:
        policy_dict (Dict[str, AbsCorePolicy]): Policies managed by the manager.
        update_trigger (Dict[str, int]): A dictionary of (policy_name, trigger), where "trigger" indicates the
            required number of new experiences to trigger a call to ``learn`` for each policy. Defaults to None,
            all triggers will be set to 1.
        warmup (Dict[str, int]): A dictionary of (policy_name, warmup_size), where "warmup_size" indicates the
            minimum number of experiences in the experience memory required to trigger a call to ``learn`` for
            each policy. Defaults to None, in which case all warm-up sizes will be set to 1.
        post_update (Callable): Custom function to process whatever information is collected by each
            trainer (local or remote) at the end of ``update`` calls. The function signature should be (trackers,
            ) -> None, where tracker is a list of environment wrappers' ``tracker`` members. Defaults to
            None.
        log_dir (str): Directory to store logs in. A ``Logger`` with tag "POLICY_MANAGER" will be created at init
            time and this directory will be used to save the log files generated by it. Defaults to the current
            working directory.
    """
    def __init__(
        self,
        policy_dict: Dict[str, AbsCorePolicy],
        update_trigger: Dict[str, int] = None,
        warmup: Dict[str, int] = None,
        post_update: Callable = None,
        log_dir: str = getcwd()
    ):
        super().__init__(policy_dict, update_trigger=update_trigger, warmup=warmup, post_update=post_update)
        self._new_exp_counter = defaultdict(int)
        self._logger = Logger("LOCAL_POLICY_MANAGER", dump_folder=log_dir)

    def update(self, exp_by_policy: Dict[str, ExperienceSet]):
        """Store experiences and update policies if possible.

        The incoming experiences are expected to be grouped by policy ID and will be stored in the corresponding
        policy's experience manager. Policies whose update conditions have been met will then be updated.
        """
        t0 = time.time()
        updated = set()
        for policy_name, exp in exp_by_policy.items():
            policy = self.policy_dict[policy_name]
            policy.experience_store.put(exp)
            self._new_exp_counter[policy_name] += exp.size
            if (
                self._new_exp_counter[policy_name] >= self.update_trigger[policy_name] and
                policy.experience_store.size >= self.warmup[policy_name]
            ):
                policy.learn()
                updated.add(policy_name)
                self._new_exp_counter[policy_name] = 0

        if updated:
            self._update_history.append(updated)
            self._logger.info(f"Updated policies {updated}")

        if self._post_update:
            self._post_update([policy.tracker for policy in self.policy_dict.values()])

        self._logger.debug(f"policy update time: {time.time() - t0}")


class MultiProcessPolicyManager(AbsPolicyManager):
    """Policy manager that spawns a set of trainer processes for parallel training.

    Args:
        policy_dict (Dict[str, AbsCorePolicy]): Policies managed by the manager.
        num_trainers (int): Number of trainer processes to be forked.
        create_policy_func_dict (dict): A dictionary mapping policy names to functions that create them. The policy
            creation function should have exactly one parameter which is the policy name and return an ``AbsPolicy``
            instance.
        update_trigger (Dict[str, int]): A dictionary of (policy_name, trigger), where "trigger" indicates the
            required number of new experiences to trigger a call to ``learn`` for each policy. Defaults to None,
            all triggers will be set to 1.
        warmup (Dict[str, int]): A dictionary of (policy_name, warmup_size), where "warmup_size" indicates the
            minimum number of experiences in the experience memory required to trigger a call to ``learn`` for
            each policy. Defaults to None, in which case all warm-up sizes will be set to 1.
        post_update (Callable): Custom function to process whatever information is collected by each
            trainer (local or remote) at the end of ``update`` calls. The function signature should be (trackers,)
            -> None, where tracker is a list of environment wrappers' ``tracker`` members. Defaults to None.
        log_dir (str): Directory to store logs in. A ``Logger`` with tag "POLICY_MANAGER" will be created at init
            time and this directory will be used to save the log files generated by it. Defaults to the current
            working directory.
    """
    def __init__(
        self,
        policy_dict: Dict[str, AbsCorePolicy],
        num_trainers: int,
        create_policy_func_dict: Dict[str, Callable],
        update_trigger: Dict[str, int] = None,
        warmup: Dict[str, int] = None,
        post_update: Callable = None,
        log_dir: str = getcwd(),
    ):
        super().__init__(policy_dict, update_trigger=update_trigger, warmup=warmup, post_update=post_update)
        self._policy2trainer = {}
        self._trainer2policies = defaultdict(list)
        self._exp_cache = defaultdict(ExperienceSet)
        self._num_experiences_by_policy = defaultdict(int)

        for i, name in enumerate(self.policy_dict):
            trainer_id = i % num_trainers
            self._policy2trainer[name] = f"TRAINER.{trainer_id}"
            self._trainer2policies[f"TRAINER.{trainer_id}"].append(name)

        self._logger = Logger("MULTIPROCESS_POLICY_MANAGER", dump_folder=log_dir)

        self._trainer_processes = []
        self._manager_end = {}
        for trainer_id, policy_names in self._trainer2policies.items():
            manager_end, trainer_end = Pipe()
            self._manager_end[trainer_id] = manager_end
            trainer = Process(
                target=trainer_process,
                args=(
                    trainer_id,
                    trainer_end,
                    {name: create_policy_func_dict[name] for name in policy_names},
                    {name: self.policy_dict[name].get_state() for name in self._trainer2policies[trainer_id]}
                ),
                kwargs={"log_dir": log_dir}
            )
            self._trainer_processes.append(trainer)
            trainer.start()

    def update(self, exp_by_policy: Dict[str, ExperienceSet]):
        exp_to_send, updated = {}, set()
        for policy_name, exp in exp_by_policy.items():
            self._num_experiences_by_policy[policy_name] += exp.size
            self._exp_cache[policy_name].extend(exp)
            if (
                self._exp_cache[policy_name].size >= self.update_trigger[policy_name] and
                self._num_experiences_by_policy[policy_name] >= self.warmup[policy_name]
            ):
                exp_to_send[policy_name] = self._exp_cache.pop(policy_name)
                updated.add(policy_name)

        for trainer_id, conn in self._manager_end.items():
            conn.send({
                "type": "train",
                "experiences": {name: exp_to_send[name] for name in self._trainer2policies[trainer_id]}
            })

        trackers = []
        for conn in self._manager_end.values():
            result = conn.recv()
            trackers.append(result["tracker"])
            for policy_name, policy_state in result["policy"].items():
                self.policy_dict[policy_name].set_state(policy_state)

        if updated:
            self._update_history.append(updated)
            self._logger.info(f"Updated policies {updated}")

        if self._post_update:
            self._post_update(trackers)

    def exit(self):
        """Tell the trainer processes to exit."""
        for conn in self._manager_end.values():
            conn.send({"type": "quit"})


class MultiNodePolicyManager(AbsPolicyManager):
    """Policy manager that communicates with a set of remote nodes for parallel training.

    Args:
        policy_dict (Dict[str, AbsCorePolicy]): Policies managed by the manager.
        group (str): Group name for the training cluster, which includes all trainers and a training manager that
            manages them.
        num_trainers (int): Number of trainers. The trainers will be identified by "TRAINER.i", where
            0 <= i < num_trainers.
        update_trigger (Dict[str, int]): A dictionary of (policy_name, trigger), where "trigger" indicates the
            required number of new experiences to trigger a call to ``learn`` for each policy. Defaults to None,
            all triggers will be set to 1.
        warmup (Dict[str, int]): A dictionary of (policy_name, warmup_size), where "warmup_size" indicates the
            minimum number of experiences in the experience memory required to trigger a call to ``learn`` for
            each policy. Defaults to None, in which case all warm-up sizes will be set to 1.
        post_update (Callable): Custom function to process whatever information is collected by each
            trainer (local or remote) at the end of ``update`` calls. The function signature should be (trackers,)
            -> None, where tracker is a list of environment wrappers' ``tracker`` members. Defaults to None.
        log_dir (str): Directory to store logs in. A ``Logger`` with tag "POLICY_MANAGER" will be created at init
            time and this directory will be used to save the log files generated by it. Defaults to the current
            working directory.
        endpoint_kwargs: Keyword parameters for the internal ``ManagerEndpoint`` instance. See ``ManagerEndpoint``
            class for details. Defaults to the empty dictionary.
    """
    def __init__(
        self,
        policy_dict: Dict[str, AbsCorePolicy],
        group: str,
        num_trainers: int,
        update_trigger: Dict[str, int] = None,
        warmup: Dict[str, int] = None,
        post_update: Callable = None,
        log_dir: str = getcwd(),
        endpoint_kwargs: dict = {}
    ):
<<<<<<< HEAD
        super().__init__(
            policy_dict,
            update_trigger=update_trigger,
            warmup=warmup,
            post_update=post_update,
            log_dir=log_dir
        )
        self._endpoint = ManagerEndpoint(group, "POLICY_MANAGER", num_trainers, **endpoint_kwargs)
        self._num_trainers = len(self._endpoint.workers)
        self._exp_cache = defaultdict(ExperienceSet)
        self._num_experiences_by_policy = defaultdict(int)
=======
        super().__init__(policy_dict, update_trigger=update_trigger, warmup=warmup, post_update=post_update)
        peers = {"trainer": num_trainers}
        self._proxy = Proxy(group, "policy_manager", peers, component_name="POLICY_MANAGER", **proxy_kwargs)
>>>>>>> c2c1c625

        self._policy2trainer = {}
        self._trainer2policies = defaultdict(list)
        # distribute policies to trainers in round-robin fashion
        trainer_idx = 0 
        for name in self.policy_dict:
            trainer_id = self._endpoint.workers[trainer_idx]
            self._policy2trainer[name] = trainer_id
            self._trainer2policies[trainer_id].append(name)
            trainer_idx = (trainer_idx + 1) % num_trainers    

<<<<<<< HEAD
        for trainer_id, policy_names in self._trainer2policies.items():
            self._endpoint.send(
                trainer_id,
                {
                    "type": MsgTag.INIT_POLICY_STATE,
                    "policy_state": {name: self.policy_dict[name].get_state() for name in policy_names}
                }
=======
        self._logger = Logger("MULTINODE_POLICY_MANAGER", dump_folder=log_dir)

        for i, name in enumerate(self.policy_dict):
            trainer_id = i % num_trainers
            self._policy2trainer[name] = f"TRAINER.{trainer_id}"
            self._trainer2policies[f"TRAINER.{trainer_id}"].append(name)

        self._logger.info("Initializing policy states on trainers...")
        for trainer_name, policy_names in self._trainer2policies.items():
            self._proxy.send(
                SessionMessage(
                    MsgTag.INIT_POLICY_STATE, self._proxy.name, trainer_name,
                    body={MsgKey.POLICY_STATE: {name: self.policy_dict[name].get_state() for name in policy_names}}
                )
>>>>>>> c2c1c625
            )

        for _ in range(len(self._trainer2policies)):
            _, trainer_id = self._endpoint.receive()
            self._logger.info(f"{trainer_id} initialized policies {self._trainer2policies[trainer_id]}")

    def update(self, exp_by_policy: Dict[str, ExperienceSet]):
        exp_to_send, updated = {}, set()
        for policy_name, exp in exp_by_policy.items():
            self._num_experiences_by_policy[policy_name] += exp.size
            self._exp_cache[policy_name].extend(exp)
            if (
                self._exp_cache[policy_name].size >= self.update_trigger[policy_name] and
                self._num_experiences_by_policy[policy_name] >= self.warmup[policy_name]
            ):
                exp_to_send[policy_name] = self._exp_cache.pop(policy_name)
                updated.add(policy_name)

        for trainer_id, policy_names in self._trainer2policies.items():
            self._endpoint.send(
                trainer_id, {"type": MsgTag.LEARN, "experiences": {name: exp_to_send[name] for name in policy_names}}
            )

        trackers = []
        for _ in range(self._num_trainers):
            result, _ = self._endpoint.receive()
            trackers.append(result["tracker"])
            for policy_name, policy_state in result["policy_state"].items():
                self.policy_dict[policy_name].set_state(policy_state)

        if updated:
            self._update_history.append(updated)
            self._logger.info(f"Updated policies {updated}")

        if self._post_update:
            self._post_update(trackers)

    def exit(self):
        """Tell the remote trainers to exit."""
        for trainer_id in self._trainer2policies:
            self._endpoint.send(trainer_id, {"type": MsgTag.EXIT})
        self._endpoint.close()
        self._logger.info("Exiting...")<|MERGE_RESOLUTION|>--- conflicted
+++ resolved
@@ -277,23 +277,13 @@
         log_dir: str = getcwd(),
         endpoint_kwargs: dict = {}
     ):
-<<<<<<< HEAD
-        super().__init__(
-            policy_dict,
-            update_trigger=update_trigger,
-            warmup=warmup,
-            post_update=post_update,
-            log_dir=log_dir
-        )
+        super().__init__(policy_dict, update_trigger=update_trigger, warmup=warmup, post_update=post_update)
         self._endpoint = ManagerEndpoint(group, "POLICY_MANAGER", num_trainers, **endpoint_kwargs)
         self._num_trainers = len(self._endpoint.workers)
         self._exp_cache = defaultdict(ExperienceSet)
         self._num_experiences_by_policy = defaultdict(int)
-=======
-        super().__init__(policy_dict, update_trigger=update_trigger, warmup=warmup, post_update=post_update)
-        peers = {"trainer": num_trainers}
-        self._proxy = Proxy(group, "policy_manager", peers, component_name="POLICY_MANAGER", **proxy_kwargs)
->>>>>>> c2c1c625
+
+        self._logger = Logger("MULTINODE_POLICY_MANAGER", dump_folder=log_dir)
 
         self._policy2trainer = {}
         self._trainer2policies = defaultdict(list)
@@ -305,7 +295,7 @@
             self._trainer2policies[trainer_id].append(name)
             trainer_idx = (trainer_idx + 1) % num_trainers    
 
-<<<<<<< HEAD
+        self._logger.info("Initializing policy states on trainers...")
         for trainer_id, policy_names in self._trainer2policies.items():
             self._endpoint.send(
                 trainer_id,
@@ -313,22 +303,6 @@
                     "type": MsgTag.INIT_POLICY_STATE,
                     "policy_state": {name: self.policy_dict[name].get_state() for name in policy_names}
                 }
-=======
-        self._logger = Logger("MULTINODE_POLICY_MANAGER", dump_folder=log_dir)
-
-        for i, name in enumerate(self.policy_dict):
-            trainer_id = i % num_trainers
-            self._policy2trainer[name] = f"TRAINER.{trainer_id}"
-            self._trainer2policies[f"TRAINER.{trainer_id}"].append(name)
-
-        self._logger.info("Initializing policy states on trainers...")
-        for trainer_name, policy_names in self._trainer2policies.items():
-            self._proxy.send(
-                SessionMessage(
-                    MsgTag.INIT_POLICY_STATE, self._proxy.name, trainer_name,
-                    body={MsgKey.POLICY_STATE: {name: self.policy_dict[name].get_state() for name in policy_names}}
-                )
->>>>>>> c2c1c625
             )
 
         for _ in range(len(self._trainer2policies)):
