--- conflicted
+++ resolved
@@ -91,15 +91,9 @@
         """Put new contents in the store.
 
         Args:
-<<<<<<< HEAD
-            contents (dict): dictionary of items to add to the store. If the store is not empty, this must have the
-                same keys as the store itself. Otherwise an ``StoreMisalignment`` will be raised.
-            overwrite_indexes (Sequence, optional): indexes where the contents are to be overwritten. This is only
-=======
             contents (dict): Dictionary of items to add to the store. If the store is not empty, this must have the
                 same keys as the store itself. Otherwise an ``StoreMisalignment`` will be raised.
             overwrite_indexes (Sequence, optional): Indexes where the contents are to be overwritten. This is only
->>>>>>> 6e408e04
                 used when the store has a fixed capacity and putting ``contents`` in the store would exceed this
                 capacity. If this is None and overwriting is necessary, rolling or random overwriting will be done
                 according to the ``overwrite`` property. Defaults to None.
@@ -108,10 +102,7 @@
         """
         if len(self._store) > 0 and contents.keys() != self._store.keys():
             raise StoreMisalignment(f"expected keys {list(self._store.keys())}, got {list(contents.keys())}")
-<<<<<<< HEAD
-=======
         self.check_uniformity(contents)
->>>>>>> 6e408e04
         added = contents[next(iter(contents))]
         added_size = len(added) if isinstance(added, list) else 1
         if self._capacity < 0:
