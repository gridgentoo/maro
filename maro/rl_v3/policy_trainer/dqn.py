<<<<<<< HEAD
from typing import Callable, Dict, List, Tuple
=======
from typing import Dict, List
>>>>>>> 8e4ad49b

import torch

from maro.rl_v3.policy import RLPolicy, ValueBasedPolicy
from maro.rl_v3.replay_memory import RandomReplayMemory
from maro.rl_v3.utils import TransitionBatch, ndarray_to_tensor
from maro.utils import clone

from .abs_train_ops import SingleTrainOps
from .abs_trainer import SingleTrainer


<<<<<<< HEAD
class DQNOps(SingleTrainOps):
    def __init__(
        self,
        q_net: ValueBasedPolicy,
        device: torch.device,
        enable_data_parallelism: bool = False,
        *,
        reward_discount: float = 0.9,
        soft_update_coef: float = 0.1,
        double: bool = False,
    ) -> None:
        assert isinstance(q_net, ValueBasedPolicy)
        super(DQNOps, self).__init__(device, enable_data_parallelism)

        self._q_net = q_net
=======
class DQNTrainOps(SingleTrainOps):
    def __init__(
        self,
        name: str,
        device: torch.device,
        reward_discount: float = 0.9,
        soft_update_coef: float = 0.1,
        double: bool = False,
        enable_data_parallelism: bool = False
    ) -> None:
        super(DQNTrainOps, self).__init__(name, device, enable_data_parallelism)

>>>>>>> 8e4ad49b
        self._reward_discount = reward_discount
        self._soft_update_coef = soft_update_coef
        self._double = double
        self._loss_func = torch.nn.MSELoss()

<<<<<<< HEAD
        self._target_q_net: ValueBasedPolicy = clone(self._q_net)
        self._target_q_net.set_name(f"target_{self._q_net.name}")
        self._target_q_net.eval()
        self._target_q_net.to_device(self._device)

    def get_batch_grad(
        self,
        batch: TransitionBatch,
        tensor_dict: Dict[str, object] = None,
        scope: str = "all"
    ) -> Dict[str, Dict[str, torch.Tensor]]:
        assert scope == "all", f"Unrecognized scope {scope}. Excepting 'all'."

        self._q_net.train()
=======
    def _register_policy_impl(self, policy: RLPolicy) -> None:
        assert isinstance(policy, ValueBasedPolicy)

        self._policy = policy
        self._target_policy: ValueBasedPolicy = clone(policy)
        self._target_policy.set_name(f"target_{policy.name}")
        self._target_policy.eval()
        self._target_policy.to_device(self._device)

    def get_batch_grad(
        self,
        batch: TransitionBatch,
        tensor_dict: Dict[str, object] = None,
        scope: str = "all"
    ) -> Dict[str, Dict[str, torch.Tensor]]:
        assert scope == "all", f"Unrecognized scope {scope}. Excepting 'all'."

        self._policy.train()
>>>>>>> 8e4ad49b
        states = ndarray_to_tensor(batch.states, self._device)
        next_states = ndarray_to_tensor(batch.next_states, self._device)
        actions = ndarray_to_tensor(batch.actions, self._device)
        rewards = ndarray_to_tensor(batch.rewards, self._device)
        terminals = ndarray_to_tensor(batch.terminals, self._device).float()

        with torch.no_grad():
            if self._double:
                self._q_net.exploit()
                actions_by_eval_policy = self._q_net.get_actions_tensor(next_states)
                next_q_values = self._target_q_net.q_values_tensor(next_states, actions_by_eval_policy)
            else:
                self._target_q_net.exploit()
                actions = self._target_q_net.get_actions_tensor(next_states)
                next_q_values = self._target_q_net.q_values_tensor(next_states, actions)
        target_q_values = (rewards + self._reward_discount * (1 - terminals) * next_q_values).detach()

<<<<<<< HEAD
        q_values = self._q_net.q_values_tensor(states, actions)
        loss: torch.Tensor = self._loss_func(q_values, target_q_values)

        return {"grad": self._q_net.get_gradients(loss)}

    def _dispatch_batch(self, batch: TransitionBatch, num_ops: int) -> List[TransitionBatch]:
        raise NotImplementedError

    def _dispatch_tensor_dict(self, tensor_dict: Dict[str, object], num_ops: int) -> List[Dict[str, object]]:
        raise NotImplementedError

    def get_ops_state_dict(self, scope: str = "all") -> dict:
        return {
            "policy_state": self._q_net.get_policy_state(),
            "target_q_net_state": self._target_q_net.get_policy_state()
        }

    def set_ops_state_dict(self, ops_state_dict: dict, scope: str = "all") -> None:
        self._q_net.set_policy_state(ops_state_dict["policy_state"])
        self._target_q_net.set_policy_state(ops_state_dict["target_q_net_state"])

    def update(self) -> None:
        grad_dict = self._get_batch_grad(self._batch)

        self._q_net.train()
        self._q_net.apply_gradients(grad_dict["grad"])

    def soft_update_target(self) -> None:
        self._target_q_net.soft_update(self._q_net, self._soft_update_coef)
=======
        q_values = self._policy.q_values_tensor(states, actions)
        loss: torch.Tensor = self._loss_func(q_values, target_q_values)

        return {"grad": self._policy.get_gradients(loss)}

    def _dispatch_batch(self, batch: TransitionBatch, num_ops: int) -> List[TransitionBatch]:
        raise NotImplementedError

    def _dispatch_tensor_dict(self, tensor_dict: Dict[str, object], num_ops: int) -> List[Dict[str, object]]:
        raise NotImplementedError

    def get_ops_state_dict(self, scope: str = "all") -> dict:
        return {
            "policy_state": self._policy.get_policy_state(),
            "target_policy_state": self._target_policy.get_policy_state()
        }

    def set_ops_state_dict(self, ops_state_dict: dict, scope: str = "all") -> None:
        self._policy.set_policy_state(ops_state_dict["policy_state"])
        self._target_policy.set_policy_state(ops_state_dict["target_policy_state"])

    def update(self) -> None:
        grad_dict = self._get_batch_grad(self._batch)

        self._policy.train()
        self._policy.apply_gradients(grad_dict["grad"])

    def soft_update_target(self) -> None:
        self._target_policy.soft_update(self._policy, self._soft_update_coef)
>>>>>>> 8e4ad49b


class DQN(SingleTrainer):
    """The Deep-Q-Networks algorithm.

    See https://web.stanford.edu/class/psych209/Readings/MnihEtAlHassibis15NatureControlDeepRL.pdf for details.

    Args:
<<<<<<< HEAD
        name (str): Unique identifier for the trainer.
        q_net (ValueBasedPolicy): Q-function.
=======
        name (str): Unique identifier for the policy.
        policy (ValueBasedPolicy): The policy to be trained.
>>>>>>> 8e4ad49b
        replay_memory_capacity (int): Capacity of the replay memory. Defaults to 100000.
        train_batch_size (int): Batch size for training the Q-net. Defaults to 128.
        num_epochs (int): Number of training epochs per call to ``learn``. Defaults to 1.
        reward_discount (float): Reward decay as defined in standard RL terminology. Defaults to 0.9.
        update_target_every (int): Number of gradient steps between target model updates. Defaults to 5.
        soft_update_coef (float): Soft update coefficient, e.g.,
            target_model = (soft_update_coef) * eval_model + (1-soft_update_coef) * target_model.
            Defaults to 0.1.
        double (bool): If True, the next Q values will be computed according to the double DQN algorithm,
            i.e., q_next = Q_target(s, argmax(Q_eval(s, a))). Otherwise, q_next = max(Q_target(s, a)).
            See https://arxiv.org/pdf/1509.06461.pdf for details. Defaults to False.
        random_overwrite (bool): This specifies overwrite behavior when the replay memory capacity is reached. If True,
            overwrite positions will be selected randomly. Otherwise, overwrites will occur sequentially with
            wrap-around. Defaults to False.
        device (str): Identifier for the torch device. The policy will be moved to the specified device. If it is
            None, the device will be set to "cpu" if cuda is unavailable and "cuda" otherwise. Defaults to None.
        enable_data_parallelism (bool): Whether to enable data parallelism in this trainer. Defaults to False.
    """
    def __init__(
        self,
        name: str,
<<<<<<< HEAD
        ops_creator: Dict[str, Callable],
        dispatcher_address: Tuple[str, int] = None,
        *,
        state_dim: int,
        action_dim: int,
        train_batch_size: int = 128,
        num_epochs: int = 1,
        update_target_every: int = 5,
        replay_memory_size: int = 10000,
=======
        policy: ValueBasedPolicy = None,
        replay_memory_capacity: int = 100000,
        train_batch_size: int = 128,
        num_epochs: int = 1,
        reward_discount: float = 0.9,
        update_target_every: int = 5,
        soft_update_coef: float = 0.1,
        double: bool = False,
>>>>>>> 8e4ad49b
        random_overwrite: bool = False,
        device: str = None,
        enable_data_parallelism: bool = False
    ) -> None:
        super(DQN, self).__init__(
<<<<<<< HEAD
            name, ops_creator,
            dispatcher_address=dispatcher_address,
=======
            name=name,
>>>>>>> 8e4ad49b
            device=device,
            enable_data_parallelism=enable_data_parallelism,
            train_batch_size=train_batch_size
        )

<<<<<<< HEAD
        self._num_epochs = num_epochs
        self._update_target_every = update_target_every

        self._replay_memory = RandomReplayMemory(
            replay_memory_size, state_dim, action_dim, random_overwrite=random_overwrite
        )

        self._q_net_version = self._target_q_net_version = 0

    async def train_step(self) -> None:
        for _ in range(self._num_epochs):
            await self._ops.set_batch(self._get_batch())
            await self._ops.update()

        self._q_net_version += 1
        if self._q_net_version - self._target_q_net_version == self._update_target_every:
            await self._ops.soft_update_target()
            self._target_q_net_version = self._q_net_version
=======
        self._replay_memory_capacity = replay_memory_capacity
        self._random_overwrite = random_overwrite
        if policy is not None:
            self.register_policy(policy)

        self._train_batch_size = train_batch_size
        self._num_epochs = num_epochs
        self._reward_discount = reward_discount

        self._update_target_every = update_target_every
        self._soft_update_coef = soft_update_coef
        self._double = double

        self._loss_func = torch.nn.MSELoss()
        self._policy_version = self._target_policy_version = 0

    def train_step(self) -> None:
        for _ in range(self._num_epochs):
            self._ops.set_batch(self._get_batch())
            self._ops.update()
        self._try_soft_update_target()

    def _register_policy_impl(self, policy: ValueBasedPolicy) -> None:
        self._ops = DQNTrainOps(
            name="ops", device=self._device, reward_discount=self._reward_discount,
            soft_update_coef=self._soft_update_coef, double=self._double,
            enable_data_parallelism=self._enable_data_parallelism
        )
        self._ops.register_policy(policy)

        self._replay_memory = RandomReplayMemory(
            capacity=self._replay_memory_capacity, state_dim=policy.state_dim,
            action_dim=policy.action_dim, random_overwrite=self._random_overwrite
        )

    def _try_soft_update_target(self) -> None:
        self._policy_version += 1
        if self._policy_version - self._target_policy_version == self._update_target_every:
            self._ops.soft_update_target()
            self._target_policy_version = self._policy_version
>>>>>>> 8e4ad49b
<|MERGE_RESOLUTION|>--- conflicted
+++ resolved
@@ -1,8 +1,4 @@
-<<<<<<< HEAD
 from typing import Callable, Dict, List, Tuple
-=======
-from typing import Dict, List
->>>>>>> 8e4ad49b
 
 import torch
 
@@ -15,7 +11,6 @@
 from .abs_trainer import SingleTrainer
 
 
-<<<<<<< HEAD
 class DQNOps(SingleTrainOps):
     def __init__(
         self,
@@ -31,26 +26,11 @@
         super(DQNOps, self).__init__(device, enable_data_parallelism)
 
         self._q_net = q_net
-=======
-class DQNTrainOps(SingleTrainOps):
-    def __init__(
-        self,
-        name: str,
-        device: torch.device,
-        reward_discount: float = 0.9,
-        soft_update_coef: float = 0.1,
-        double: bool = False,
-        enable_data_parallelism: bool = False
-    ) -> None:
-        super(DQNTrainOps, self).__init__(name, device, enable_data_parallelism)
-
->>>>>>> 8e4ad49b
         self._reward_discount = reward_discount
         self._soft_update_coef = soft_update_coef
         self._double = double
         self._loss_func = torch.nn.MSELoss()
 
-<<<<<<< HEAD
         self._target_q_net: ValueBasedPolicy = clone(self._q_net)
         self._target_q_net.set_name(f"target_{self._q_net.name}")
         self._target_q_net.eval()
@@ -65,26 +45,6 @@
         assert scope == "all", f"Unrecognized scope {scope}. Excepting 'all'."
 
         self._q_net.train()
-=======
-    def _register_policy_impl(self, policy: RLPolicy) -> None:
-        assert isinstance(policy, ValueBasedPolicy)
-
-        self._policy = policy
-        self._target_policy: ValueBasedPolicy = clone(policy)
-        self._target_policy.set_name(f"target_{policy.name}")
-        self._target_policy.eval()
-        self._target_policy.to_device(self._device)
-
-    def get_batch_grad(
-        self,
-        batch: TransitionBatch,
-        tensor_dict: Dict[str, object] = None,
-        scope: str = "all"
-    ) -> Dict[str, Dict[str, torch.Tensor]]:
-        assert scope == "all", f"Unrecognized scope {scope}. Excepting 'all'."
-
-        self._policy.train()
->>>>>>> 8e4ad49b
         states = ndarray_to_tensor(batch.states, self._device)
         next_states = ndarray_to_tensor(batch.next_states, self._device)
         actions = ndarray_to_tensor(batch.actions, self._device)
@@ -102,7 +62,6 @@
                 next_q_values = self._target_q_net.q_values_tensor(next_states, actions)
         target_q_values = (rewards + self._reward_discount * (1 - terminals) * next_q_values).detach()
 
-<<<<<<< HEAD
         q_values = self._q_net.q_values_tensor(states, actions)
         loss: torch.Tensor = self._loss_func(q_values, target_q_values)
 
@@ -132,37 +91,6 @@
 
     def soft_update_target(self) -> None:
         self._target_q_net.soft_update(self._q_net, self._soft_update_coef)
-=======
-        q_values = self._policy.q_values_tensor(states, actions)
-        loss: torch.Tensor = self._loss_func(q_values, target_q_values)
-
-        return {"grad": self._policy.get_gradients(loss)}
-
-    def _dispatch_batch(self, batch: TransitionBatch, num_ops: int) -> List[TransitionBatch]:
-        raise NotImplementedError
-
-    def _dispatch_tensor_dict(self, tensor_dict: Dict[str, object], num_ops: int) -> List[Dict[str, object]]:
-        raise NotImplementedError
-
-    def get_ops_state_dict(self, scope: str = "all") -> dict:
-        return {
-            "policy_state": self._policy.get_policy_state(),
-            "target_policy_state": self._target_policy.get_policy_state()
-        }
-
-    def set_ops_state_dict(self, ops_state_dict: dict, scope: str = "all") -> None:
-        self._policy.set_policy_state(ops_state_dict["policy_state"])
-        self._target_policy.set_policy_state(ops_state_dict["target_policy_state"])
-
-    def update(self) -> None:
-        grad_dict = self._get_batch_grad(self._batch)
-
-        self._policy.train()
-        self._policy.apply_gradients(grad_dict["grad"])
-
-    def soft_update_target(self) -> None:
-        self._target_policy.soft_update(self._policy, self._soft_update_coef)
->>>>>>> 8e4ad49b
 
 
 class DQN(SingleTrainer):
@@ -171,13 +99,8 @@
     See https://web.stanford.edu/class/psych209/Readings/MnihEtAlHassibis15NatureControlDeepRL.pdf for details.
 
     Args:
-<<<<<<< HEAD
         name (str): Unique identifier for the trainer.
         q_net (ValueBasedPolicy): Q-function.
-=======
-        name (str): Unique identifier for the policy.
-        policy (ValueBasedPolicy): The policy to be trained.
->>>>>>> 8e4ad49b
         replay_memory_capacity (int): Capacity of the replay memory. Defaults to 100000.
         train_batch_size (int): Batch size for training the Q-net. Defaults to 128.
         num_epochs (int): Number of training epochs per call to ``learn``. Defaults to 1.
@@ -199,7 +122,6 @@
     def __init__(
         self,
         name: str,
-<<<<<<< HEAD
         ops_creator: Dict[str, Callable],
         dispatcher_address: Tuple[str, int] = None,
         *,
@@ -209,33 +131,18 @@
         num_epochs: int = 1,
         update_target_every: int = 5,
         replay_memory_size: int = 10000,
-=======
-        policy: ValueBasedPolicy = None,
-        replay_memory_capacity: int = 100000,
-        train_batch_size: int = 128,
-        num_epochs: int = 1,
-        reward_discount: float = 0.9,
-        update_target_every: int = 5,
-        soft_update_coef: float = 0.1,
-        double: bool = False,
->>>>>>> 8e4ad49b
         random_overwrite: bool = False,
         device: str = None,
         enable_data_parallelism: bool = False
     ) -> None:
         super(DQN, self).__init__(
-<<<<<<< HEAD
             name, ops_creator,
             dispatcher_address=dispatcher_address,
-=======
-            name=name,
->>>>>>> 8e4ad49b
             device=device,
             enable_data_parallelism=enable_data_parallelism,
             train_batch_size=train_batch_size
         )
 
-<<<<<<< HEAD
         self._num_epochs = num_epochs
         self._update_target_every = update_target_every
 
@@ -253,46 +160,4 @@
         self._q_net_version += 1
         if self._q_net_version - self._target_q_net_version == self._update_target_every:
             await self._ops.soft_update_target()
-            self._target_q_net_version = self._q_net_version
-=======
-        self._replay_memory_capacity = replay_memory_capacity
-        self._random_overwrite = random_overwrite
-        if policy is not None:
-            self.register_policy(policy)
-
-        self._train_batch_size = train_batch_size
-        self._num_epochs = num_epochs
-        self._reward_discount = reward_discount
-
-        self._update_target_every = update_target_every
-        self._soft_update_coef = soft_update_coef
-        self._double = double
-
-        self._loss_func = torch.nn.MSELoss()
-        self._policy_version = self._target_policy_version = 0
-
-    def train_step(self) -> None:
-        for _ in range(self._num_epochs):
-            self._ops.set_batch(self._get_batch())
-            self._ops.update()
-        self._try_soft_update_target()
-
-    def _register_policy_impl(self, policy: ValueBasedPolicy) -> None:
-        self._ops = DQNTrainOps(
-            name="ops", device=self._device, reward_discount=self._reward_discount,
-            soft_update_coef=self._soft_update_coef, double=self._double,
-            enable_data_parallelism=self._enable_data_parallelism
-        )
-        self._ops.register_policy(policy)
-
-        self._replay_memory = RandomReplayMemory(
-            capacity=self._replay_memory_capacity, state_dim=policy.state_dim,
-            action_dim=policy.action_dim, random_overwrite=self._random_overwrite
-        )
-
-    def _try_soft_update_target(self) -> None:
-        self._policy_version += 1
-        if self._policy_version - self._target_policy_version == self._update_target_every:
-            self._ops.soft_update_target()
-            self._target_policy_version = self._policy_version
->>>>>>> 8e4ad49b
+            self._target_q_net_version = self._q_net_version