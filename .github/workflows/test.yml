--- conflicted
+++ resolved
@@ -30,10 +30,6 @@
 
     - name: Compile cython files
       run: |
-<<<<<<< HEAD
-        python ./scripts/code_gen.py
-=======
->>>>>>> 3d1fe53d
         cython ./maro/backends/backend.pyx ./maro/backends/np_backend.pyx ./maro/backends/raw_backend.pyx ./maro/backends/frame.pyx --cplus -3 -E NODES_MEMORY_LAYOUT=ONE_BLOCK -X embedsignature=True
 
     - name: Build maro inplace
