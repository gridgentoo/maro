# Copyright (c) Microsoft Corporation.
# Licensed under the MIT license.

from concurrent.futures import ThreadPoolExecutor, as_completed
import os
import unittest

from maro.communication import SessionMessage, ZmqDriver


def message_receive(driver):
<<<<<<< HEAD
    for received_message in driver.receive(is_continuous=False):
        return received_message.body
=======
    return driver.receive_once().body
>>>>>>> cf764da7


@unittest.skipUnless(os.environ.get("test_with_zmq", False), "require zmq")
class TestDriver(unittest.TestCase):

    @classmethod
    def setUpClass(cls) -> None:
        print(f"The ZMQ driver unit test start!")
        cls.peer_list = ["receiver_1", "receiver_2", "receiver_3"]
        # Initialize send driver.
        cls.sender = ZmqDriver(component_type="sender")
        sender_address = cls.sender.address

        # Initialize receive drivers.
        cls.receivers = {}
        receiver_addresses = {}
        for peer in cls.peer_list:
            peer_driver = ZmqDriver(component_type="receiver")
            peer_driver.connect({"sender": sender_address})
            cls.receivers[peer] = peer_driver
            receiver_addresses[peer] = peer_driver.address

        cls.sender.connect(receiver_addresses)

    @classmethod
    def tearDownClass(cls) -> None:
        print(f"The ZMQ driver unit test finished!")

    def test_send(self):
        for peer in TestDriver.peer_list:
            message = SessionMessage(
                tag="unit_test",
                source="sender",
                destination=peer,
                body="hello_world"
            )
            TestDriver.sender.send(message)

<<<<<<< HEAD
            for received_message in TestDriver.receivers[peer].receive(is_continuous=False):
                self.assertEqual(received_message.body, message.body)
=======
            recv_message = TestDriver.receivers[peer].receive_once()
            self.assertEqual(recv_message.body, message.body)
>>>>>>> cf764da7

    def test_broadcast(self):
        executor = ThreadPoolExecutor(max_workers=len(TestDriver.peer_list))
        all_task = [executor.submit(message_receive, (TestDriver.receivers[peer])) for peer in TestDriver.peer_list]

        message = SessionMessage(
            tag="unit_test",
            source="sender",
            destination="*",
            body="hello_world"
        )
        TestDriver.sender.broadcast(topic="receiver", message=message)

        for task in as_completed(all_task):
            res = task.result()
            self.assertEqual(res, message.body)


if __name__ == "__main__":
    unittest.main()<|MERGE_RESOLUTION|>--- conflicted
+++ resolved
@@ -9,12 +9,7 @@
 
 
 def message_receive(driver):
-<<<<<<< HEAD
-    for received_message in driver.receive(is_continuous=False):
-        return received_message.body
-=======
     return driver.receive_once().body
->>>>>>> cf764da7
 
 
 @unittest.skipUnless(os.environ.get("test_with_zmq", False), "require zmq")
@@ -53,13 +48,8 @@
             )
             TestDriver.sender.send(message)
 
-<<<<<<< HEAD
-            for received_message in TestDriver.receivers[peer].receive(is_continuous=False):
-                self.assertEqual(received_message.body, message.body)
-=======
             recv_message = TestDriver.receivers[peer].receive_once()
             self.assertEqual(recv_message.body, message.body)
->>>>>>> cf764da7
 
     def test_broadcast(self):
         executor = ThreadPoolExecutor(max_workers=len(TestDriver.peer_list))
