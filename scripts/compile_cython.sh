--- conflicted
+++ resolved
@@ -8,17 +8,10 @@
 
 pip install -r ./maro/requirements.build.txt
 
-<<<<<<< HEAD
-# delete old .c files
-rm -f ./maro/backends/*.cpp
-
-python scripts\code_gen.py
-=======
 # delete old .cpp files
 rm -f ./maro/backends/*.cpp
 
 # python scripts\code_gen.py
->>>>>>> 3d1fe53d
 
 # compile pyx into .c files
 # use numpy backend, and use a big memory block to hold array
